--- conflicted
+++ resolved
@@ -159,7 +159,7 @@
         addGlobalClassFactory(SortedMap.class, mapFactory);
 
         ClassFactory colFactory = new CollectionFactory();
-<<<<<<< HEAD
+
         addGlobalClassFactory(Collection.class, colFactory);
         addGlobalClassFactory(List.class, colFactory);
         addGlobalClassFactory(Set.class, colFactory);
@@ -174,19 +174,9 @@
         addGlobalClassFactory("sun.util.calendar.ZoneInfo", timeZoneFactory);
 
         // jvm specific types
-
-=======
-        assignInstantiator(Collection.class, colFactory);
-        assignInstantiator(List.class, colFactory);
-        assignInstantiator(Set.class, colFactory);
-        assignInstantiator(SortedSet.class, colFactory);
-        assignInstantiator(LocalDate.class, new LocalDateFactory());
-        assignInstantiator(LocalTime.class, new LocalTimeFactory());
-
         ClassFactory mapFactory = new MapFactory();
         assignInstantiator(Map.class, mapFactory);
         assignInstantiator(SortedMap.class, mapFactory);
->>>>>>> 05105576
 
         Map<Class, JsonClassReader> temp = new HashMap<>();
         temp.put(String.class, new Readers.StringReader());
@@ -238,29 +228,6 @@
      */
     public interface ClassFactory
     {
-<<<<<<< HEAD
-        // for backwards compatibility if this is a json object we
-        // will add it to a map and then pass the map to another object.
-        // this is deprecated functionality.  Also this object is not guaranteed
-        // to be a json object anymore.
-        default Object newInstance(Class c, Object o, Map args) {
-            // passing on args is for backwards compatibility.
-            // also, once we remove the other new instances we
-            // can probably remove args from the parameters.
-            if (o instanceof JsonObject) {
-                args.put("jsonObj", o);
-                return this.newInstance(c, args);
-            }
-
-            return this.newInstance(c);
-        }
-
-        @Deprecated(since = "1.4")
-        default Object newInstance(Class c, Map args) { return this.newInstance(c); }
-
-        @Deprecated(since = "1.4")
-        default Object newInstance(Class c) { return null; }
-=======
         /**
          * Implement this method to return a new instance of the passed in Class.  Use the passed
          * in Object to supply values to the construction of the object.
@@ -271,7 +238,6 @@
          * override the isObjectFinal() method below and return true.
          */
         Object newInstance(Class<?> c, Object object);
->>>>>>> 05105576
 
         /**
          * @return true if this object is instantiated and completely filled using the contents

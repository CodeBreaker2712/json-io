--- conflicted
+++ resolved
@@ -276,11 +276,7 @@
      * @return WriteOptionsBuilder for chained access.
      */
     public WriteOptionsBuilder showTypeInfoAlways() {
-<<<<<<< HEAD
-        this.options.showTypeInfo = ShowType.ALWAYS;
-=======
-        options.showTypeInfo = WriteOptions.ShowType.ALWAYS;
->>>>>>> 2e73f6ce
+        options.showTypeInfo = ShowType.ALWAYS;
         return this;
     }
 
@@ -290,11 +286,7 @@
      * @return WriteOptionsBuilder for chained access.
      */
     public WriteOptionsBuilder showTypeInfoNever() {
-<<<<<<< HEAD
-        this.options.showTypeInfo = ShowType.NEVER;
-=======
-        options.showTypeInfo = WriteOptions.ShowType.NEVER;
->>>>>>> 2e73f6ce
+        options.showTypeInfo = ShowType.NEVER;
         return this;
     }
 
@@ -307,11 +299,7 @@
      * @return WriteOptionsBuilder for chained access.
      */
     public WriteOptionsBuilder showTypeInfoMinimal() {
-<<<<<<< HEAD
-        this.options.showTypeInfo = ShowType.MINIMAL;
-=======
-        options.showTypeInfo = WriteOptions.ShowType.MINIMAL;
->>>>>>> 2e73f6ce
+        options.showTypeInfo = ShowType.MINIMAL;
         return this;
     }
 
